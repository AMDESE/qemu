--- conflicted
+++ resolved
@@ -1831,17 +1831,12 @@
 exit 0
 fi
 
-<<<<<<< HEAD
 # Remove old dependency files to make sure that they get properly regenerated
 rm -f *-config-devices.mak.d
 
-if ! has $python; then
-  error_exit "Python not found. Use --python=/path/to/python"
-=======
 if test -z "$python"
 then
     error_exit "Python not found. Use --python=/path/to/python"
->>>>>>> faf44142
 fi
 
 # Note that if the Python conditional here evaluates True we will exit
